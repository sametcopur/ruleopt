import os
import sys
from unittest.mock import MagicMock
from sphinx.application import Sphinx


class Mock(MagicMock):
    @classmethod
    def __getattr__(cls, name):
            return MagicMock()



project_path = os.path.abspath("../..")
sys.path.insert(0, project_path)


project = "ruleopt"
copyright = "2024, Samet Çopur"
author = "Samet Çopur"
<<<<<<< HEAD
version = '1.1.0'
release = '1.1.0'
=======
version = '1.0.1'
release = '1.0.1'
>>>>>>> 17f34bad
autodoc_member_order = "bysource"
extensions = [
    "sphinx.ext.autodoc",
    "sphinx.ext.autosummary",
    "sphinx.ext.napoleon",
    "numpydoc",
    "sphinx.ext.mathjax",
    "sphinx_rtd_theme",
    "myst_parser",
]

autodoc_typehints = "none"

autodoc_mock_imports = ["ruleopt.aux_classes.aux_classes"]

python_use_unqualified_type_names = True

autosummary_generate = True
numpydoc_show_class_members = False

templates_path = ["_templates"]
exclude_patterns = []


html_theme = "sphinx_rtd_theme"
html_static_path = ["_static"]

def setup(app: Sphinx):
    print("setup")
    def remove_all_parameters(app, what, name, obj, options, signature, return_annotation):
        # Yalnızca sınıflar için imzayı değiştir
        if what == "class":
            # Tüm parametreleri kaldırmak için imzayı boş bir string olarak ayarla
            return ("", return_annotation)
        # Diğer tüm durumlar için orijinal imzayı kullan
        return (signature, return_annotation)

    app.connect("autodoc-process-signature", remove_all_parameters)<|MERGE_RESOLUTION|>--- conflicted
+++ resolved
@@ -18,13 +18,10 @@
 project = "ruleopt"
 copyright = "2024, Samet Çopur"
 author = "Samet Çopur"
-<<<<<<< HEAD
+
 version = '1.1.0'
 release = '1.1.0'
-=======
-version = '1.0.1'
-release = '1.0.1'
->>>>>>> 17f34bad
+
 autodoc_member_order = "bysource"
 extensions = [
     "sphinx.ext.autodoc",
